--- conflicted
+++ resolved
@@ -20,15 +20,11 @@
         _observers = new List<IProductCatalogObserver>();
     }
 
-<<<<<<< HEAD
-    public void AddProduct(string name, int quantity, string? category = null, IEnumerable<string>? tags = null)
-=======
     /// <summary>
     /// Adds an observer to receive notifications of catalog operations
     /// </summary>
     /// <param name="observer">The observer to add</param>
     public void AddObserver(IProductCatalogObserver observer)
->>>>>>> e8c1fa09
     {
         if (observer == null) throw new ArgumentNullException(nameof(observer));
         
@@ -55,11 +51,7 @@
         }
     }
 
-<<<<<<< HEAD
-        var product = new Product(trimmedName, quantity, category, tags);
-        _products.Add(trimmedName, product);
-=======
-    public void AddProduct(string name, int quantity)
+    public void AddProduct(string name, int quantity, string? category = null, IEnumerable<string>? tags = null)
     {
         try
         {
@@ -74,7 +66,7 @@
             if (_products.ContainsKey(trimmedName))
                 throw new ProductAlreadyExistsException(trimmedName);
 
-            var product = new Product(trimmedName, quantity);
+            var product = new Product(trimmedName, quantity, category ?? "General", tags);
             _products.Add(trimmedName, product);
 
             // Notify observers of successful addition
@@ -88,7 +80,6 @@
                 new ErrorEventData("AddProduct", ex, name?.Trim())));
             throw;
         }
->>>>>>> e8c1fa09
     }
 
     public void RemoveProduct(string name)
@@ -217,7 +208,6 @@
         return _products.Count;
     }
 
-<<<<<<< HEAD
     public IReadOnlyList<Product> SearchByCategory(string category)
     {
         if (string.IsNullOrWhiteSpace(category))
@@ -282,7 +272,8 @@
             .OrderBy(t => t, StringComparer.OrdinalIgnoreCase)
             .ToList()
             .AsReadOnly();
-=======
+    }
+
     /// <summary>
     /// Notifies all registered observers with the specified action
     /// </summary>
@@ -308,6 +299,5 @@
                 Console.WriteLine($"Observer notification failed: {ex.Message}");
             }
         }
->>>>>>> e8c1fa09
     }
 } 